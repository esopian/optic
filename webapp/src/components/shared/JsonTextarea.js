--- conflicted
+++ resolved
@@ -16,10 +16,6 @@
       tabSize={2}
       showPrintMargin={false}
       width={'90%'}
-<<<<<<< HEAD
-      height={365}
-=======
->>>>>>> c7c3147c
       onChange={onChange}
       value={value}
       editorProps={{$blockScrolling: true}}
