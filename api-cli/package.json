{
  "name": "@useoptic/cli",
  "description": "Make APIs Developer Friendly",
  "version": "5.0.0-alpha.3",
  "author": "@useoptic",
  "bin": {
    "api": "./bin/run"
  },
  "bugs": "https://github.com/opticdev/optic",
  "dependencies": {
    "@oclif/command": "^1.5.10",
    "@oclif/config": "^1.12.6",
    "@oclif/plugin-help": "^2.1.6",
    "assert": "^2.0.0",
    "body-parser": "^1.19.0",
    "cli-ux": "^5.2.1",
    "clipboardy": "^2.1.0",
    "colors": "^1.3.3",
    "cookie-parser": "^1.4.4",
    "cors": "^2.8.5",
<<<<<<< HEAD
=======
    "debug": "^4.1.1",
>>>>>>> d7d43689
    "express": "^4.17.1",
    "express-http-proxy": "^1.5.1",
    "find-free-port": "^2.0.0",
    "find-up": "^4.1.0",
    "fs-extra": "^7.0.1",
    "get-port": "^5.0.0",
    "human-readable-ids": "^1.0.4",
    "js-yaml": "^3.13.1",
    "json-stable-stringify": "^1.0.1",
<<<<<<< HEAD
=======
    "jwt-decode": "^2.2.0",
>>>>>>> d7d43689
    "keytar": "^5.0.0-beta.0",
    "mixpanel": "^0.10.2",
    "mustache": "^3.0.1",
    "nice-try": "^2.0.0",
    "node-fetch": "^2.6.0",
    "open": "^6.3.0",
    "optic-domain": "file:../domain",
    "tree-kill": "^1.2.1",
    "tslib": "^1.9.3"
  },
  "devDependencies": {
    "@oclif/dev-cli": "^1.21.0",
    "@oclif/test": "^1.2.4",
    "@oclif/tslint": "^3.1.1",
    "@types/archy": "0.0.31",
    "@types/chai": "^4.1.7",
    "@types/cookie-parser": "^1.4.1",
    "@types/debug": "^4.1.1",
    "@types/express": "^4.16.1",
    "@types/express-http-proxy": "^1.5.11",
    "@types/fs-extra": "^5.0.5",
    "@types/har-format": "^1.2.4",
    "@types/joi": "^14.3.1",
    "@types/js-yaml": "^3.12.0",
    "@types/mocha": "^5.2.6",
    "@types/node": "^10.12.26",
    "@types/node-fetch": "^2.5.0",
    "@types/react": "^16.8.6",
    "chai": "^4.2.0",
    "globby": "^8.0.2",
    "mocha": "^5.2.0",
    "nyc": "^14.1.1",
    "ts-node": "^8.0.2",
    "tslint": "^5.12.1",
    "typescript": "^3.3.3"
  },
  "files": [
    "/bin",
    "/lib",
    "/npm-shrinkwrap.json",
    "/oclif.manifest.json",
    "/resources"
  ],
  "homepage": "https://github.com/opticdev/optic",
  "keywords": [
    "cli",
    "optic",
    "api",
    "oas",
    "openapi",
    "swagger"
  ],
  "license": "MIT",
  "main": "lib/index.js",
  "oclif": {
    "commands": "./lib/commands",
    "bin": "api",
    "plugins": [
      "@oclif/plugin-help"
    ]
  },
  "repository": "opticdev/optic",
  "scripts": {
    "postpack": "rm -f oclif.manifest.json",
    "xposttest": "tslint -p test -t stylish",
    "prepack": "rm tsconfig.tsbuildinfo || true && rm -rf lib && tsc -b && oclif-dev manifest && oclif-dev readme",
    "xtest": "ANALYTICS_IMPL=null nyc --extension .ts mocha --forbid-only \"test/**/*.test.ts\"",
    "version": "oclif-dev readme && git add README.md",
    "postinstall": "api login --login-flow"
  },
  "types": "lib/index.d.ts"
}<|MERGE_RESOLUTION|>--- conflicted
+++ resolved
@@ -1,7 +1,7 @@
 {
   "name": "@useoptic/cli",
   "description": "Make APIs Developer Friendly",
-  "version": "5.0.0-alpha.3",
+  "version": "5.0.0-alpha.1",
   "author": "@useoptic",
   "bin": {
     "api": "./bin/run"
@@ -18,10 +18,7 @@
     "colors": "^1.3.3",
     "cookie-parser": "^1.4.4",
     "cors": "^2.8.5",
-<<<<<<< HEAD
-=======
     "debug": "^4.1.1",
->>>>>>> d7d43689
     "express": "^4.17.1",
     "express-http-proxy": "^1.5.1",
     "find-free-port": "^2.0.0",
@@ -31,15 +28,10 @@
     "human-readable-ids": "^1.0.4",
     "js-yaml": "^3.13.1",
     "json-stable-stringify": "^1.0.1",
-<<<<<<< HEAD
-=======
     "jwt-decode": "^2.2.0",
->>>>>>> d7d43689
     "keytar": "^5.0.0-beta.0",
     "mixpanel": "^0.10.2",
-    "mustache": "^3.0.1",
     "nice-try": "^2.0.0",
-    "node-fetch": "^2.6.0",
     "open": "^6.3.0",
     "optic-domain": "file:../domain",
     "tree-kill": "^1.2.1",
@@ -61,7 +53,6 @@
     "@types/js-yaml": "^3.12.0",
     "@types/mocha": "^5.2.6",
     "@types/node": "^10.12.26",
-    "@types/node-fetch": "^2.5.0",
     "@types/react": "^16.8.6",
     "chai": "^4.2.0",
     "globby": "^8.0.2",
@@ -80,11 +71,11 @@
   ],
   "homepage": "https://github.com/opticdev/optic",
   "keywords": [
+    "oclif",
     "cli",
     "optic",
     "api",
     "oas",
-    "openapi",
     "swagger"
   ],
   "license": "MIT",
@@ -102,8 +93,7 @@
     "xposttest": "tslint -p test -t stylish",
     "prepack": "rm tsconfig.tsbuildinfo || true && rm -rf lib && tsc -b && oclif-dev manifest && oclif-dev readme",
     "xtest": "ANALYTICS_IMPL=null nyc --extension .ts mocha --forbid-only \"test/**/*.test.ts\"",
-    "version": "oclif-dev readme && git add README.md",
-    "postinstall": "api login --login-flow"
+    "version": "oclif-dev readme && git add README.md"
   },
   "types": "lib/index.d.ts"
 }