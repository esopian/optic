--- conflicted
+++ resolved
@@ -1,31 +1,25 @@
-import { Command, flags } from '@oclif/command'
-import { ICaptureSessionResult } from '../lib/proxy-capture-session'
+import {Command, flags} from '@oclif/command'
+import {ICaptureSessionResult} from '../lib/proxy-capture-session'
 import * as getPort from 'get-port'
-<<<<<<< HEAD
 import {IApiInteraction} from '../lib/common'
 import {extractBody} from '../lib/TransparentProxyCaptureSession'
 import {IApiCliConfig} from './init'
 import {startServer, ISessionValidatorAndLoader, makeInitialDiffState} from './spec'
-=======
-import { IApiInteraction } from '../lib/common'
-import { extractBody } from '../lib/TransparentProxyCaptureSession'
-import { startServer, ISessionValidatorAndLoader, makeInitialDiffState } from './spec'
->>>>>>> f1fa2e6c
-//@ts-ignore
+// @ts-ignore
 import * as openBrowser from 'react-dev-utils/openBrowser'
 import * as Express from 'express'
 import * as mockttp from 'mockttp'
 import * as fs from 'fs-extra'
 import * as tmp from 'tmp'
 import * as path from 'path'
-import { EventEmitter } from 'events'
-import { fromOptic } from '../lib/log-helper'
-import { getPaths } from '../Paths'
+import {EventEmitter} from 'events'
+import {fromOptic} from '../lib/log-helper'
+import {getPaths} from '../Paths'
 import * as os from 'os'
-import { CallbackResponseResult } from 'mockttp/dist/rules/handlers'
+import {CallbackResponseResult} from 'mockttp/dist/rules/handlers'
 import * as url from 'url'
 import * as qs from 'querystring'
-import { readApiConfig } from './start'
+import {readApiConfig} from './start'
 import * as launcher from '@httptoolkit/browser-launcher'
 
 interface IWithSamples {
@@ -69,7 +63,7 @@
 
   async start(config: IHttpToolkitProxyCaptureSessionConfig) {
     this.config = config
-    const configPath = tmp.dirSync({ unsafeCleanup: true }).name
+    const configPath = tmp.dirSync({unsafeCleanup: true}).name
     const certificateInfo = await mockttp.generateCACertificate({
       bits: 2048,
       commonName: 'Optic Labs Corp'
@@ -153,7 +147,7 @@
       this.chrome = await new Promise((resolve, reject) => {
         launcher(configPath, function (err, launch) {
           if (err) {
-            return reject(err);
+            return reject(err)
           }
           const launchUrl = `https://docs.useoptic.com`
           const spkiFingerprint = mockttp.generateSPKIFingerprint(certificateInfo.cert)
@@ -169,11 +163,11 @@
           }
           launch(launchUrl, launchOptions, function (err, instance) {
             if (err) {
-              return reject(err);
+              return reject(err)
             }
             resolve(instance)
-          });
-        });
+          })
+        })
       })
     }
   }
@@ -211,7 +205,7 @@
   }
 
   async run() {
-    const { args } = this.parse(Intercept)
+    const {args} = this.parse(Intercept)
 
     const cliServerPort = await getPort({
       port: [3201]
@@ -246,12 +240,12 @@
     await openBrowser(cliServerUrl)
 
     await this.runProxySession(proxySession, proxyPort, targetHost)
-    
+
     await process.exit(0)
   }
 
   async runProxySession(proxySession: HttpToolkitProxyCaptureSession, proxyPort: number, targetHost: string): Promise<ICaptureSessionResult> {
-    const { flags } = this.parse(Intercept)
+    const {flags} = this.parse(Intercept)
 
     const start = new Date()
 
@@ -261,7 +255,7 @@
         resolve()
       })
     })
-    await proxySession.start({ proxyPort, targetHost, flags: { chrome: flags.chrome } })
+    await proxySession.start({proxyPort, targetHost, flags: {chrome: flags.chrome}})
     this.log(fromOptic(`Started proxy server on https://localhost:${proxyPort}`))
     this.log(fromOptic(`Capturing requests to ${targetHost}`))
     this.log(fromOptic('Press ^C (Control+C) to stop'))
@@ -282,7 +276,7 @@
   }
 }
 
-// try to handle whatever people 
+// try to handle whatever people
 export function normalizeHost(hostString: string): string {
   const isUrlLike = hostString.startsWith('http://') || hostString.startsWith('https://')
   if (isUrlLike) {
